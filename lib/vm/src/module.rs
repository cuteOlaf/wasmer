--- conflicted
+++ resolved
@@ -5,15 +5,12 @@
 //! `wasmer::Module`.
 
 use indexmap::IndexMap;
-<<<<<<< HEAD
+use loupe::MemoryUsage;
 #[cfg(feature = "enable-rkyv")]
 use rkyv::{
     de::SharedDeserializer, ser::Serializer, ser::SharedSerializer, Archive, Archived,
     Deserialize as RkyvDeserialize, Fallible, Serialize as RkyvSerialize,
 };
-=======
-use loupe::MemoryUsage;
->>>>>>> 6916e531
 use serde::{Deserialize, Serialize};
 use std::collections::HashMap;
 use std::fmt;
@@ -30,11 +27,7 @@
     TableIndex, TableInitializer, TableType,
 };
 
-<<<<<<< HEAD
-#[derive(Debug, Clone, RkyvSerialize, RkyvDeserialize, Archive)]
-=======
-#[derive(Debug, Clone, MemoryUsage)]
->>>>>>> 6916e531
+#[derive(Debug, Clone, MemoryUsage, RkyvSerialize, RkyvDeserialize, Archive)]
 pub struct ModuleId {
     id: usize,
 }
