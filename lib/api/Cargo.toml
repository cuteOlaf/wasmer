--- conflicted
+++ resolved
@@ -38,25 +38,11 @@
 maintenance = { status = "actively-developed" }
 
 [features]
-<<<<<<< HEAD
-default = [
-    "wat",
-    "default-compiler-cranelift",
-    "default-engine-jit"
-]
-engine-jit = [
-    "wasmer-engine-jit"
-]
-default-engine-jit = [
-    "engine-jit"
-]
+default = ["wat", "cranelift", "jit"]
 compiler = ["wasmer-engine-jit/compiler"]
-compiler-singlepass = [
-=======
-default = ["wat", "cranelift"]
-compiler = ["wasmer-jit/compiler"]
+engine = []
+jit = ["wasmer-engine-jit"]
 singlepass = [
->>>>>>> a945b43c
     "wasmer-compiler-singlepass",
     "compiler",
 ]
