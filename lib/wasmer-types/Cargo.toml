--- conflicted
+++ resolved
@@ -18,11 +18,7 @@
 default = ["std", "enable-serde"]
 std = ["serde/std"]
 core = []
-<<<<<<< HEAD
-enable-serde = ["serde", "cranelift-entity/enable-serde"]
+enable-serde = ["serde"]
 
 # experimental / in-development features
-experimental-reference-types-extern-ref = []
-=======
-enable-serde = ["serde"]
->>>>>>> f55ac486
+experimental-reference-types-extern-ref = []